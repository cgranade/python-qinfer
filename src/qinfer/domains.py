#!/usr/bin/python
# -*- coding: utf-8 -*-
##
# domains.py: module for domains of model outcomes
##
# © 2012 Chris Ferrie (csferrie@gmail.com) and
#        Christopher E. Granade (cgranade@gmail.com)
#
# This file is a part of the Qinfer project.
# Licensed under the AGPL version 3.
##
# This program is free software: you can redistribute it and/or modify
# it under the terms of the GNU Affero General Public License as published by
# the Free Software Foundation, either version 3 of the License, or
# (at your option) any later version.
#
# This program is distributed in the hope that it will be useful,
# but WITHOUT ANY WARRANTY; without even the implied warranty of
# MERCHANTABILITY or FITNESS FOR A PARTICULAR PURPOSE.  See the
# GNU Affero General Public License for more details.
#
# You should have received a copy of the GNU Affero General Public License
# along with this program.  If not, see <http://www.gnu.org/licenses/>.
##

## IMPORTS ###################################################################

from __future__ import division
from __future__ import absolute_import

from builtins import range
from future.utils import with_metaclass

from operator import mul
from scipy.special import binom
from math import factorial
from itertools import combinations_with_replacement
import numpy as np
from numpy.lib.recfunctions import merge_arrays

import abc

import warnings

## EXPORTS ###################################################################

__all__ = [
    'Domain',
    'ProductDomain',
    'RealDomain',
    'IntegerDomain',
    'MultinomialDomain'
]

## FUNCTIONS #################################################################

## ABSTRACT CLASSES AND MIXINS ###############################################

class Domain(with_metaclass(abc.ABCMeta, object)):
    """
    Abstract base class for domains of outcomes of models.
    """

    ## ABSTRACT PROPERTIES ##

    @abc.abstractproperty
    def is_continuous(self):
        """
        Whether or not the domain has an uncountable number of values.

        :type: `bool`
        """
        pass

    @abc.abstractproperty
    def is_finite(self):
        """
        Whether or not the domain contains a finite number of points.

        :type: `bool`
        """
        pass

    @abc.abstractproperty
    def dtype(self):
        """
        The numpy dtype of a single element of the domain.

        :type: `np.dtype`
        """
        pass

    @abc.abstractproperty
    def n_members(self):
        """
        Returns the number of members in the domain if it
        `is_finite`, otherwise, returns `np.inf`.

        :type: ``int`` or ``np.inf``
        """
        pass

    @abc.abstractproperty
    def example_point(self):
        """
        Returns any single point guaranteed to be in the domain, but
        no other guarantees; useful for testing purposes.
        This is given as a size 1 ``np.array`` of type `dtype`.

        :type: ``np.ndarray``
        """
        pass

    @abc.abstractproperty
    def values(self):
        """
        Returns an `np.array` of type `dtype` containing
        some values from the domain.
        For domains where `is_finite` is ``True``, all elements
        of the domain will be yielded exactly once.

        :rtype: `np.ndarray`
        """
        pass

    ## CONCRETE PROPERTIES ##

    @property
    def is_discrete(self):
        """
        Whether or not the domain has a countable number of values.

        :type: `bool`
        """
        return not self.is_continuous

    ## ABSTRACT METHODS ##

    @abc.abstractmethod
    def in_domain(self, points):
        """
        Returns ``True`` if all of the given points are in the domain,
        ``False`` otherwise.

        :param np.ndarray points: An `np.ndarray` of type `self.dtype`.

        :rtype: `bool`
        """
        pass

class ProductDomain(Domain):
    """
    A domain made from the cartesian product of other domains.

    :param list domains: A list of domains.
    """
    def __init__(self, domains):
        super(ProductDomain, self).__init__()
        self._domains = domains
        self._example_point = merge_arrays(
            [domain.example_point for domain in self._domains],
            flatten = True, usemask = False)
        self._dtype = self._example_point.dtype

    @property
    def is_continuous(self):
        """
        Whether or not the domain has an uncountable number of values.

        :type: `bool`
        """
        return any([domain.is_continuous for domain in self._domains])

    @property
    def is_finite(self):
        """
        Whether or not the domain contains a finite number of points.

        :type: `bool`
        """
        return all([domain.is_finite for domain in self._domains])

    @property
    def dtype(self):
        """
        The numpy dtype of a single element of the domain.

        :type: `np.dtype`
        """
        return self._dtype

    @property
    def n_members(self):
        """
        Returns the number of members in the domain if it
        `is_finite`, otherwise, returns `np.inf`.

        :type: ``int`` or ``np.inf``
        """
        if self.is_finite:
            return reduce(mul, [domain.n_members for domain in self._domains], 1)
        else:
            return np.inf

    @property
    def example_point(self):
        """
        Returns any single point guaranteed to be in the domain, but
        no other guarantees; useful for testing purposes.
        This is given as a size 1 ``np.array`` of type `dtype`.

        :type: ``np.ndarray``
        """
        return self._example_point

    @property
    def values(self):
        """
        Returns an `np.array` of type `dtype` containing
        some values from the domain.
        For domains where `is_finite` is ``True``, all elements
        of the domain will be yielded exactly once.

        :rtype: `np.ndarray`
        """
        if self.is_finite:
            raise NotImplemented()
        else:
            return self.example_point


    ## ABSTRACT METHODS ##

    def in_domain(self, points):
        """
        Returns ``True`` if all of the given points are in the domain,
        ``False`` otherwise.

        :param np.ndarray points: An `np.ndarray` of type `self.dtype`.

        :rtype: `bool`
        """
        raise NotImplemented()


## CLASSES ###################################################################

class RealDomain(Domain):
    """
    A domain specifying a contiguous (and possibly open ended) subset
    of the real numbers.

    :param float min: A number specifying the lowest possible value of the
        domain.
    :param float max: A number specifying the largest possible value of the
        domain.
    """

    def __init__(self, min=-np.inf, max=np.inf):
        self._min = min
        self._max = max

    ## PROPERTIES ##

    @property
    def min(self):
        """
        Returns the minimum value of the domain.

        :rtype: `float`
        """
        return self._min
    @property
    def max(self):
        """
        Returns the maximum value of the domain.

        :rtype: `float`
        """
        return self._max

    @property
    def is_continuous(self):
        """
        Whether or not the domain has an uncountable number of values.

        :type: `bool`
        """
        return True

    @property
    def is_finite(self):
        """
        Whether or not the domain contains a finite number of points.

        :type: `bool`
        """
        return False

    @property
    def dtype(self):
        """
        The numpy dtype of a single element of the domain.

        :type: `np.dtype`
        """
        return np.float

    @property
    def n_members(self):
        """
        Returns the number of members in the domain if it
        `is_finite`, otherwise, returns `None`.

        :type: ``np.inf``
        """
        return np.inf

    @property
    def example_point(self):
        """
        Returns any single point guaranteed to be in the domain, but
        no other guarantees; useful for testing purposes.
        This is given as a size 1 ``np.array`` of type ``dtype``.

        :type: ``np.ndarray``
        """
        if not np.isinf(self.min):
            return np.array([self.min], dtype=self.dtype)
        if not np.isinf(self.max):
            return np.array([self.max], dtype=self.dtype)
        else:
            return np.array([0], dtype=self.dtype)

    @property
    def values(self):
        """
        Returns an `np.array` of type `self.dtype` containing
        some values from the domain.
        For domains where ``is_finite`` is ``True``, all elements
        of the domain will be yielded exactly once.

        :rtype: `np.ndarray`
        """
        return self.example_point

    ## METHODS ##

    def in_domain(self, points):
        """
        Returns ``True`` if all of the given points are in the domain,
        ``False`` otherwise.

        :param np.ndarray points: An `np.ndarray` of type `self.dtype`.

        :rtype: `bool`
        """
        if np.all(np.isreal(points)):
            are_greater = np.all(np.greater_equal(points, self._min))
            are_smaller = np.all(np.less_equal(points, self._max))
            return  are_greater and are_smaller
        else:
            return False

class IntegerDomain(Domain):
    """
    A domain specifying a contiguous (and possibly open ended) subset
    of the integers.

    Internally minimum and maximum are represented as
    floats in order to handle the case of infinite maximum, and minimums. The
    integer conversion function will be applied to the min and max values.

    :param int min: A number specifying the lowest possible value of the
        domain.
    :param int max: A number specifying the largest possible value of the
        domain.

    Note: Yes, it is slightly unpythonic to specify `max` instead of `max`+1.
    """

    def __init__(self, min=0, max=np.inf):
        self._min = int(min) if not np.isinf(min) else min
        self._max = int(max) if not np.isinf(max) else max

    ## PROPERTIES ##

    @property
    def min(self):
        """
        Returns the minimum value of the domain.

        :rtype: `float` or `np.inf`
        """
        return int(self._min) if not np.isinf(self._min) else self._min
    @property
    def max(self):
        """
        Returns the maximum value of the domain.

        :rtype: `float` or `np.inf`
        """
        return int(self._max) if not np.isinf(self._max) else self._max


    @property
    def is_continuous(self):
        """
        Whether or not the domain has an uncountable number of values.

        :type: `bool`
        """
        return False

    @property
    def is_finite(self):
        """
        Whether or not the domain contains a finite number of points.

        :type: `bool`
        """
        return not np.isinf(self.min) and not np.isinf(self.max)

    @property
    def dtype(self):
        """
        The numpy dtype of a single element of the domain.

        :type: `np.dtype`
        """
        return np.int

    @property
    def n_members(self):
        """
        Returns the number of members in the domain if it
        `is_finite`, otherwise, returns `np.inf`.

        :type: ``int`` or ``np.inf``
        """
        if self.is_finite:
            return int(self.max - self.min + 1)
        else:
            return np.inf

    @property
    def example_point(self):
        """
        Returns any single point guaranteed to be in the domain, but
        no other guarantees; useful for testing purposes.
        This is given as a size 1 ``np.array`` of type ``dtype``.

        :type: ``np.ndarray``
        """
        if not np.isinf(self.min):
            return np.array([self._min], dtype=self.dtype)
        if not np.isinf(self.max):
            return np.array([self._max], dtype=self.dtype)
        else:
            return np.array([0], dtype=self.dtype)

    @property
    def values(self):
        """
        Returns an `np.array` of type `self.dtype` containing
        some values from the domain.
        For domains where ``is_finite`` is ``True``, all elements
        of the domain will be yielded exactly once.

        :rtype: `np.ndarray`
        """
        if self.is_finite:
            return np.arange(self.min, self.max + 1, dtype = self.dtype)
        else:
            return self.example_point

    ## METHODS ##

    def in_domain(self, points):
        """
        Returns ``True`` if all of the given points are in the domain,
        ``False`` otherwise.

        :param np.ndarray points: An `np.ndarray` of type `self.dtype`.

        :rtype: `bool`
        """
<<<<<<< HEAD
        are_integer = np.all(np.mod(points,1) == 0)
        are_greater = np.all(points >= self._min)
        are_smaller = np.all(points <= self._max)
        return  are_integer and are_greater and are_smaller

=======
        if np.all(np.isreal(points)):
            try:
                are_integer = np.all(np.mod(points, 1) == 0)
            except TypeError:
                are_integer = False
            are_greater = np.all(np.greater_equal(points, self._min))
            are_smaller = np.all(np.less_equal(points, self._max))
            return  are_integer and are_greater and are_smaller
        else:
            return False
>>>>>>> 4b6a2e4a

class MultinomialDomain(Domain):
    """
    A domain specifying k-tuples of non-negative integers which
    sum to a specific value.

    :param int n_meas: The sum of any tuple in the domain.
    :param int n_elements: The number of elements in a tuple.
    """

    def __init__(self, n_meas, n_elements=2):
        self._n_elements = n_elements
        self._n_meas = n_meas

    ## PROPERTIES ##

    @property
    def n_meas(self):
        """
        Returns the sum of any tuple in the domain.

        :rtype: `int`
        """
        return self._n_meas
    @property
    def n_elements(self):
        """
        Returns the number of elements of a tuple in the domain.

        :rtype: `int`
        """
        return self._n_elements


    @property
    def is_continuous(self):
        """
        Whether or not the domain has an uncountable number of values.

        :type: `bool`
        """
        return False

    @property
    def is_finite(self):
        """
        Whether or not the domain contains a finite number of points.

        :type: `bool`
        """
        return True

    @property
    def dtype(self):
        """
        The numpy dtype of a single element of the domain.

        :type: `np.dtype`
        """
        return np.dtype([('k', np.int, self.n_elements)])

    @property
    def n_members(self):
        """
        Returns the number of members in the domain if it
        `is_finite`, otherwise, returns `None`.

        :type: ``int``
        """
        return int(binom(self.n_meas + self.n_elements -1, self.n_elements - 1))

    @property
    def example_point(self):
        """
        Returns any single point guaranteed to be in the domain, but
        no other guarantees; useful for testing purposes.
        This is given as a size 1 ``np.array`` of type ``dtype``.

        :type: ``np.ndarray``
        """
        return np.array([([self.n_meas] + [0] * (self.n_elements-1),)], dtype=self.dtype)

    @property
    def values(self):
        """
        Returns an `np.array` of type `self.dtype` containing
        some values from the domain.
        For domains where ``is_finite`` is ``True``, all elements
        of the domain will be yielded exactly once.

        :rtype: `np.ndarray`
        """

        # This code comes from Jared Goguen at http://stackoverflow.com/a/37712597/1082565
        partition_array = np.empty((self.n_members, self.n_elements), dtype=int)
        masks = np.identity(self.n_elements, dtype=int)
        for i, c in enumerate(combinations_with_replacement(masks, self.n_meas)):
            partition_array[i,:] = sum(c)

        # Convert to dtype before returning
        return self.from_regular_array(partition_array)

    ## METHODS ##

    def to_regular_array(self, A):
        """
        Converts from an array of type `self.dtype` to an array
        of type `int` with an additional index labeling the
        tuple indeces.

        :param np.ndarray A: An `np.array` of type `self.dtype`.

        :rtype: `np.ndarray`
        """
        # this could be a static method, but we choose to be consistent with
        # from_regular_array
        return A.view((int, len(A.dtype.names))).reshape(A.shape + (-1,))

    def from_regular_array(self, A):
        """
        Converts from an array of type `int` where the last index
        is assumed to have length `self.n_elements` to an array
        of type `self.d_type` with one fewer index.

        :param np.ndarray A: An `np.array` of type `int`.

        :rtype: `np.ndarray`
        """
        dims = A.shape[:-1]
        return A.reshape((np.prod(dims),-1)).view(dtype=self.dtype).squeeze(-1).reshape(dims)

    def in_domain(self, points):
        """
        Returns ``True`` if all of the given points are in the domain,
        ``False`` otherwise.

        :param np.ndarray points: An `np.ndarray` of type `self.dtype`.

        :rtype: `bool`
        """
        array_view = self.to_regular_array(points)
<<<<<<< HEAD
        return np.all(array_view >= 0) and np.all(np.sum(array_view, axis=-1) == self.n_meas)
=======
        non_negative = np.all(np.greater_equal(array_view, 0))
        correct_sum = np.all(np.sum(array_view, axis=-1) == self.n_meas)
        return non_negative and correct_sum
>>>>>>> 4b6a2e4a
<|MERGE_RESOLUTION|>--- conflicted
+++ resolved
@@ -485,13 +485,6 @@
 
         :rtype: `bool`
         """
-<<<<<<< HEAD
-        are_integer = np.all(np.mod(points,1) == 0)
-        are_greater = np.all(points >= self._min)
-        are_smaller = np.all(points <= self._max)
-        return  are_integer and are_greater and are_smaller
-
-=======
         if np.all(np.isreal(points)):
             try:
                 are_integer = np.all(np.mod(points, 1) == 0)
@@ -502,7 +495,6 @@
             return  are_integer and are_greater and are_smaller
         else:
             return False
->>>>>>> 4b6a2e4a
 
 class MultinomialDomain(Domain):
     """
@@ -644,10 +636,6 @@
         :rtype: `bool`
         """
         array_view = self.to_regular_array(points)
-<<<<<<< HEAD
-        return np.all(array_view >= 0) and np.all(np.sum(array_view, axis=-1) == self.n_meas)
-=======
         non_negative = np.all(np.greater_equal(array_view, 0))
         correct_sum = np.all(np.sum(array_view, axis=-1) == self.n_meas)
-        return non_negative and correct_sum
->>>>>>> 4b6a2e4a
+        return non_negative and correct_sum