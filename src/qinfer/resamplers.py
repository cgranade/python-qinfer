--- conflicted
+++ resolved
@@ -44,10 +44,8 @@
 from exceptions import ResamplerWarning
 import metrics
 
-<<<<<<< HEAD
 ## CLASSES #####################################################################
 
-=======
 try:
     import sklearn
     import sklearn.cluster
@@ -143,7 +141,6 @@
             
         return new_weights, new_locs
 
->>>>>>> 06cdfdc4
 class LiuWestResampler(object):
     r"""
     Creates a resampler instance that applies the algorithm of
